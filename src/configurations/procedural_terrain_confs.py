__author__ = "Antoine Richard"
__copyright__ = "Copyright 2023-24, Space Robotics Lab, SnT, University of Luxembourg, SpaceR"
__license__ = "BSD 3-Clause"
__version__ = "2.0.0"
__maintainer__ = "Antoine Richard"
__email__ = "antoine.richard@uni.lu"
__status__ = "development"

import dataclasses
from typing import Any, Union, List


@dataclasses.dataclass
class CraterGeneratorConf:
    profiles_path: str = dataclasses.field(default_factory=str)
    min_xy_ratio: float = dataclasses.field(default_factory=float)
    max_xy_ratio: float = dataclasses.field(default_factory=float)
    resolution: float = dataclasses.field(default_factory=float)
    pad_size: int = dataclasses.field(default_factory=int)
    random_rotation: bool = dataclasses.field(default_factory=bool)
    z_scale: float = dataclasses.field(default_factory=float)
    seed: int = dataclasses.field(default_factory=int)

    def __post_init__(self):
        print(self.__dict__)
        assert type(self.profiles_path) is str, "profile_path must be a string"
        assert type(self.min_xy_ratio) is float, "min_xy_ratio must be a float"
        assert type(self.max_xy_ratio) is float, "max_xy_ratio must be a float"
        assert type(self.resolution) is float, "resolution must be a float"
        assert type(self.pad_size) is int, "pad_size must be an integer"
        assert type(self.random_rotation) is bool, "random_rotation must be a boolean"
        assert type(self.z_scale) is float, "z_scale must be a float"
        assert type(self.seed) is int, "seed must be an integer"

        assert self.min_xy_ratio <= self.max_xy_ratio, "min_xy_ratio must be smaller than max_xy_ratio"
        assert self.min_xy_ratio > 0, "min_xy_ratio must be greater than 0"
        assert self.max_xy_ratio > 0, "max_xy_ratio must be greater than 0"
        assert self.min_xy_ratio <= 1, "min_xy_ratio must be smaller than 1"
        assert self.max_xy_ratio <= 1, "max_xy_ratio must be smaller than 1"
        assert self.resolution > 0, "resolution must be greater than 0"
        assert self.pad_size >= 0, "pad_size must be greater or equal to 0"
        assert self.z_scale > 0, "z_scale must be greater than 0"


@dataclasses.dataclass
class CraterDistributionConf:
    x_size: float = dataclasses.field(default_factory=float)
    y_size: float = dataclasses.field(default_factory=float)
    densities: list = dataclasses.field(default_factory=list)
    radius: list = dataclasses.field(default_factory=list)
    num_repeat: int = dataclasses.field(default_factory=int)
    seed: int = dataclasses.field(default_factory=int)

    def __post_init__(self):
        assert type(self.x_size) is float, "x_size must be a float"
        assert type(self.y_size) is float, "y_size must be a float"
        assert type(self.num_repeat) is int, "num_repeat must be an integer"
        assert type(self.seed) is int, "seed must be an integer"

        assert self.x_size > 0, "x_size must be greater than 0"
        assert self.y_size > 0, "y_size must be greater than 0"
        assert len(self.densities) == len(self.radius), "densities and radius must have the same length"
        assert self.num_repeat >= 0, "num_repeat must be greater or equal to 0"


@dataclasses.dataclass
class BaseTerrainGeneratorConf:
    x_size: float = dataclasses.field(default_factory=float)
    y_size: float = dataclasses.field(default_factory=float)
    resolution: float = dataclasses.field(default_factory=float)
    max_elevation: float = dataclasses.field(default_factory=float)
    min_elevation: float = dataclasses.field(default_factory=float)
    seed: int = dataclasses.field(default_factory=int)
    z_scale: float = dataclasses.field(default_factory=float)

    def __post_init__(self):
        assert type(self.x_size) is float, "x_size must be a float"
        assert type(self.y_size) is float, "y_size must be a float"
        assert type(self.resolution) is float, "resolution must be a float"
        assert type(self.max_elevation) is float, "max_elevation must be a float"
        assert type(self.min_elevation) is float, "min_elevation must be a float"
        assert type(self.seed) is int, "seed must be an integer"
        assert type(self.z_scale) is float, "z_scale must be a float"

        assert self.x_size > 0, "x_size must be greater than 0"
        assert self.y_size > 0, "y_size must be greater than 0"
        assert self.resolution > 0, "resolution must be greater than 0"
        assert self.max_elevation > self.min_elevation, "max_elevation must be greater than min_elevation"
        assert self.z_scale > 0, "z_scale must be greater than 0"


@dataclasses.dataclass
class FootprintConf:
    """
    Footprint dimension parameters.
    We use FLU (Front, Left, Up) coordinate system for the footprint.
    Args:
        width (float): Width of the footprint.
        height (float): Height of the footprint.
        shape (str): Shape of the footprint.
    """

    width: float = 0.5
    height: float = 0.25
    shape: str = "rectangle"

    def __post_init__(self):
        assert type(self.width) is float, "wheel_width must be a float"
        assert type(self.height) is float, "wheel_radius must be a float"
        assert type(self.shape) is str, "shape must be a string"
        assert self.width > 0, "wheel_width must be greater than 0"
        assert self.height > 0, "wheel_radius must be greater than 0"


@dataclasses.dataclass
class DeformConstrainConf:
    """
    Deformation constrain parameters.
    Args:
        x_deform_offset (float): X offset betweem deformation center and contact point.
        y_deform_offset (float): Y offset betweem deformation center and contact point.
        deform_decay_ratio (float): Decay ratio of the deformation.
    """

    x_deform_offset: float = 0.0
    y_deform_offset: float = 0.0
    deform_decay_ratio: float = 0.01

    def __post_init__(self):
        assert type(self.x_deform_offset) is float, "deform_offset must be a float"
        assert type(self.y_deform_offset) is float, "deform_offset must be a float"
        assert type(self.deform_decay_ratio) is float, "deform_decay_ratio must be a float"
        assert self.deform_decay_ratio > 0, "deform_decay_ratio must be greater than 0"


@dataclasses.dataclass
class BoundaryDistributionConf:
    """
    Boundary distribution parameters.
    Args:
        distribution (str): Distribution of the boundary.
        angle_of_repose (float): Angle of repose of the boundary (only used for trapezoidal distribution)
    """

    distribution: str = "uniform"
    angle_of_repose: float = 1.047

    def __post_init__(self):
        assert type(self.distribution) is str, "distribution must be a string"
        assert type(self.angle_of_repose) is float, "angle_of_repose must be a float"
        assert self.angle_of_repose > 0, "angle_of_repose must be greater than 0"


@dataclasses.dataclass
class DepthDistributionConf:
    """
    Deformation depth distribution parameters.
    Args:
        distribution (str): Distribution of the force.
        wave_frequency (float): Frequency of the wave. Under no slip condition, this is num_grouser/pi
    """

    distribution: str = "uniform"
    wave_frequency: float = 1.0

    def __post_init__(self):
        assert type(self.distribution) is str, "distribution must be a string"
        assert self.wave_frequency > 0, "wave_frequency must be greater than 0"


@dataclasses.dataclass
class ForceDepthRegressionConf:
    """
    Force depth regression parameters.
    For now, linear regression.
    Args:
        amplitude_slope (float): Slope of the amplitude.
        amplitude_intercept (float): Intercept of the amplitude.
        mean_slope (float): Slope of the mean.
        mean_intercept (float): Intercept of the mean.
    """

    amplitude_slope: float = 1.0
    amplitude_intercept: float = 0.0
    mean_slope: float = 1.0
    mean_intercept: float = 0.0

    def __post_init__(self):
        assert type(self.amplitude_slope) is float, "slope must be a float"
        assert type(self.amplitude_intercept) is float, "intercept must be a float"
        assert type(self.mean_slope) is float, "slope must be a float"
        assert type(self.mean_intercept) is float, "intercept must be a float"


@dataclasses.dataclass
class DeformationEngineConf:
    """
    Deformation engine parameters.
    Args:
        enable (bool): Enable deformation.
        delay (float): Delay time (s) for the deformation.
        terrain_resolution (float): Resolution of the terrain.
        terrain_width (float): Width of the terrain.
        terrain_height (float): Height of the terrain.
        gravity (list): Gravity vector.
        footprint (dict): Footprint parameters.
        deform_constrain (dict): Deformation constrain parameters.
        boundary_distribution (dict): Boundary distribution parameters.
        depth_distribution (dict): Deformation depth distribution parameters.
        force_depth_regression (dict): Force depth regression parameters.
        num_links (int): Total number of links = num_robot * num_target_links. 
    """

    enable: bool = False
    delay: float = 1.0
    terrain_resolution: float = dataclasses.field(default_factory=float)
    terrain_width: float = dataclasses.field(default_factory=float)
    terrain_height: float = dataclasses.field(default_factory=float)
    gravity: List[float] = dataclasses.field(default_factory=list)
    footprint: FootprintConf = dataclasses.field(default_factory=dict)
    deform_constrain: DeformConstrainConf = dataclasses.field(default_factory=dict)
    boundary_distribution: BoundaryDistributionConf = dataclasses.field(default_factory=dict)
    depth_distribution: DepthDistributionConf = dataclasses.field(default_factory=dict)
    force_depth_regression: ForceDepthRegressionConf = dataclasses.field(default_factory=dict)
    num_links: int = 4

    def __post_init__(self):
        assert type(self.delay) is float, "delay must be float"
        assert type(self.terrain_resolution) is float, "terrain_resolution must be a float"
<<<<<<< HEAD

        assert self.render_deform_inv > 1, "render_deform_inv must be greater than 1"
        assert self.terrain_resolution > 0, "terrain_resolution must be greater than 0"
        assert self.terrain_width > 0, "terrain_width must be greater than 0"
        assert self.terrain_height > 0, "terrain_height must be greater than 0"

=======
        assert self.delay >= 0, "render_deform_inv must be greater than or equal to 1"
        assert self.terrain_resolution > 0, "terrain_resolution must be greater than 0"
        assert self.terrain_width > 0, "terrain_width must be greater than 0"
        assert self.terrain_height > 0, "terrain_height must be greater than 0"
        assert self.num_links > 0, "num_links must be greater than 0"
        
>>>>>>> d3fce729
        self.footprint = FootprintConf(**self.footprint)
        self.deform_constrain = DeformConstrainConf(**self.deform_constrain)
        self.boundary_distribution = BoundaryDistributionConf(**self.boundary_distribution)
        self.depth_distribution = DepthDistributionConf(**self.depth_distribution)
        self.force_depth_regression = ForceDepthRegressionConf(**self.force_depth_regression)


@dataclasses.dataclass
class MoonYardConf:
    crater_generator: CraterGeneratorConf = None
    crater_distribution: CraterDistributionConf = None
    base_terrain_generator: BaseTerrainGeneratorConf = None
    deformation_engine: DeformationEngineConf = None
    is_yard: bool = dataclasses.field(default_factory=bool)
    is_lab: bool = dataclasses.field(default_factory=bool)

    def __post_init__(self):
        self.crater_generator = CraterGeneratorConf(**self.crater_generator)
        self.crater_distribution = CraterDistributionConf(**self.crater_distribution)
        self.base_terrain_generator = BaseTerrainGeneratorConf(**self.base_terrain_generator)
        self.deformation_engine = DeformationEngineConf(**self.deformation_engine)

        assert type(self.is_yard) is bool, "is_yard must be a boolean"
        assert type(self.is_lab) is bool, "is_lab must be a boolean"


@dataclasses.dataclass
class TerrainManagerConf:
    moon_yard: MoonYardConf = None
    root_path: str = dataclasses.field(default_factory=str)
    texture_path: str = dataclasses.field(default_factory=str)
    dems_path: str = dataclasses.field(default_factory=str)
    mesh_position: tuple = dataclasses.field(default_factory=tuple)
    mesh_orientation: tuple = dataclasses.field(default_factory=tuple)
    mesh_scale: tuple = dataclasses.field(default_factory=tuple)
    sim_length: int = dataclasses.field(default_factory=int)
    sim_width: int = dataclasses.field(default_factory=int)
    resolution: float = dataclasses.field(default_factory=float)
    augmentation: bool = False

    def __post_init__(self):
        self.moon_yard = MoonYardConf(**self.moon_yard)

        assert type(self.root_path) is str, "root_path must be a string"
        assert type(self.texture_path) is str, "texture_path must be a string"
        assert type(self.dems_path) is str, "dems_path must be a string"
        assert type(self.sim_length) is float, "sim_length must be a float"
        assert type(self.sim_width) is float, "sim_width must be a float"
        assert type(self.resolution) is float, "resolution must be a float"

        assert len(self.mesh_position) == 3, "mesh_position must be a tuple of length 3"
        assert len(self.mesh_orientation) == 4, "mesh_orientation must be a tuple of length 4"
        assert len(self.mesh_scale) == 3, "mesh_scale must be a tuple of length 3"
        assert self.sim_length > 0, "sim_length must be greater than 0"
        assert self.sim_width > 0, "sim_width must be greater than 0"
        assert self.resolution > 0, "resolution must be greater than 0"<|MERGE_RESOLUTION|>--- conflicted
+++ resolved
@@ -208,7 +208,7 @@
         boundary_distribution (dict): Boundary distribution parameters.
         depth_distribution (dict): Deformation depth distribution parameters.
         force_depth_regression (dict): Force depth regression parameters.
-        num_links (int): Total number of links = num_robot * num_target_links. 
+        num_links (int): Total number of links = num_robot * num_target_links.
     """
 
     enable: bool = False
@@ -227,21 +227,12 @@
     def __post_init__(self):
         assert type(self.delay) is float, "delay must be float"
         assert type(self.terrain_resolution) is float, "terrain_resolution must be a float"
-<<<<<<< HEAD
-
-        assert self.render_deform_inv > 1, "render_deform_inv must be greater than 1"
-        assert self.terrain_resolution > 0, "terrain_resolution must be greater than 0"
-        assert self.terrain_width > 0, "terrain_width must be greater than 0"
-        assert self.terrain_height > 0, "terrain_height must be greater than 0"
-
-=======
         assert self.delay >= 0, "render_deform_inv must be greater than or equal to 1"
         assert self.terrain_resolution > 0, "terrain_resolution must be greater than 0"
         assert self.terrain_width > 0, "terrain_width must be greater than 0"
         assert self.terrain_height > 0, "terrain_height must be greater than 0"
         assert self.num_links > 0, "num_links must be greater than 0"
-        
->>>>>>> d3fce729
+
         self.footprint = FootprintConf(**self.footprint)
         self.deform_constrain = DeformConstrainConf(**self.deform_constrain)
         self.boundary_distribution = BoundaryDistributionConf(**self.boundary_distribution)
