--- conflicted
+++ resolved
@@ -197,25 +197,17 @@
 
 
 class RockManager:
-<<<<<<< HEAD
     """
     The RockManager class. It manages the rocks in the environment.
     """
 
-    def __init__(self, rocks_settings: dict = None, instancers_path: str = None, **kwargs) -> None:
+    def __init__(self, rocks_settings: dict = None, instancers_path: str = None, enable: bool = True, **kwargs) -> None:
         """
         Args:
             rocks_settings (dict, optional): The settings of the rocks. Defaults to None.
             instancers_path (str, optional): The instancers path. Defaults to None.
-        """
-=======
-    def __init__(
-        self, rocks_settings: dict = None, 
-        instancers_path: str = None, 
-        enable: bool = True,
-        **kwargs
-    ):
->>>>>>> d3fce729
+            enable (bool, optional): The enable flag. Defaults to True.
+        """
         self.stage = omni.usd.get_context().get_stage()
 
         self.instancers = {}
@@ -231,7 +223,7 @@
 
         for name, settings in rocks_settings.items():
             self.settings[name] = settings
-        
+
         self.enable = enable
         if self.enable:
             # This is probalby over-engineered (like every good things in life)
@@ -323,16 +315,9 @@
 
         Args:
             image (np.ndarray): The image data.
-<<<<<<< HEAD
-            mask (np.ndarray): The mask data.
-        """
-
-        self.createInstancers()
-=======
             mask (np.ndarray): The mask data."""
         if self.enable:
             self.createInstancers()
->>>>>>> d3fce729
 
     def updateImageData(self, image: np.ndarray, mask: np.ndarray) -> None:
         """
@@ -341,21 +326,12 @@
 
         Args:
             image (np.ndarray): The image data.
-<<<<<<< HEAD
-            mask (np.ndarray): The mask data.
-        """
-
-        self.image = image
-        for name, settings in self.settings.items():
-            self.mixers[name] = generateMixer(settings["requests"], image, mask)
-=======
             mask (np.ndarray): The mask data."""
-        
+
         if self.enable:
             self.image = image
             for name, settings in self.settings.items():
                 self.mixers[name] = generateMixer(settings["requests"], image, mask)
->>>>>>> d3fce729
 
     def createInstancers(self) -> None:
         """
@@ -405,63 +381,31 @@
         Args:
             num (int): The number of instances to generate.
         """
-<<<<<<< HEAD
-
-        parents = {}
-        for name in self.execution_order:
-            if name in self.children_nodes:
-                output = self.mixers[name].executeGraph(parents=parents[self.settings[name]["parent"]])
-            else:
-                output = self.mixers[name].executeGraph(num)
-            # Check if it the node is the parent of any other node.
-            if (name in self.dependency_graph.keys()) and (len(self.dependency_graph[name]) > 0):
-                # If so collects parent data from the mixer.
-                parents[name] = self.mixers[name].getParents()
-            # Updates the instancer.
-            output = {self.mappings[key]: value for key, value in output.items()}
-            self.instancers[name].setInstanceParameter(**output)
-=======
         if self.enable:
             parents = {}
             for name in self.execution_order:
                 if name in self.children_nodes:
-                    output = self.mixers[name].executeGraph(
-                        parents=parents[self.settings[name]["parent"]]
-                    )
+                    output = self.mixers[name].executeGraph(parents=parents[self.settings[name]["parent"]])
                 else:
                     output = self.mixers[name].executeGraph(num)
                 # Check if it the node is the parent of any other node.
-                if (name in self.dependency_graph.keys()) and (
-                    len(self.dependency_graph[name]) > 0
-                ):
+                if (name in self.dependency_graph.keys()) and (len(self.dependency_graph[name]) > 0):
                     # If so collects parent data from the mixer.
                     parents[name] = self.mixers[name].getParents()
                 # Updates the instancer.
                 output = {self.mappings[key]: value for key, value in output.items()}
                 self.instancers[name].setInstanceParameter(**output)
->>>>>>> d3fce729
 
     def setVisible(self, flag: bool) -> None:
         """
         Set the visibility of the instancer.
 
         Args:
-<<<<<<< HEAD
-            flag (bool): The visibility flag.
-        """
-
-        instancers_prim = self.stage.GetPrimAtPath(self.instancers_path)
-        if flag:
-            instancers_prim.GetAttribute("visibility").Set("visible")
-        else:
-            instancers_prim.GetAttribute("visibility").Set("invisible")
-=======
             flag (bool): The visibility flag."""
-        
+
         if self.enable:
             instancers_prim = self.stage.GetPrimAtPath(self.instancers_path)
             if flag:
                 instancers_prim.GetAttribute("visibility").Set("visible")
             else:
-                instancers_prim.GetAttribute("visibility").Set("invisible")
->>>>>>> d3fce729
+                instancers_prim.GetAttribute("visibility").Set("invisible")