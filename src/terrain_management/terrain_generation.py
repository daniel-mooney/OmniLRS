__author__ = "Antoine Richard, Junnosuke Kamohara"
__copyright__ = (
    "Copyright 2023, Space Robotics Lab, SnT, University of Luxembourg, SpaceR"
)
__license__ = "GPL"
__version__ = "1.0.0"
__maintainer__ = "Antoine Richard"
__email__ = "antoine.richard@uni.lu"
__status__ = "development"

<<<<<<< HEAD
from scipy.interpolate import CubicSpline
from matplotlib import pyplot as plt
from scipy.ndimage import rotate
from typing import List, Tuple
import dataclasses
import numpy as np
=======
>>>>>>> fe1d57c3
import datetime
import pickle
import cv2
from typing import List, Tuple
from matplotlib import pyplot as plt
import numpy as np
from scipy.interpolate import CubicSpline
from scipy.ndimage import rotate
from scipy.spatial.transform import Rotation as R
import warp as wp

from src.configurations.procedural_terrain_confs import (
    CraterGeneratorConf,
    CraterDistributionConf,
    BaseTerrainGeneratorConf,
    DeformationEngineConf,
    MoonYardConf,
)

from src.terrain_management.deformation_engine import DeformationEngine

@dataclasses.dataclass
class CraterData:
    deformation_spline: CubicSpline = None
    marks_spline: CubicSpline = None
    marks_intensity: float = 0
    size: int = 0
    crater_profile_id: int = 0
    xy_deformation_factor: Tuple[float, float] = (0, 0)
    rotation: float = 0
    coord: Tuple[int, int] = (0, 0)


class CraterGenerator:
    """
    Generates craters DEM from a set of spline profiles and randomizes their 2D appearance
    """

    def __init__(
        self,
        cfg: CraterGeneratorConf,
    ) -> None:
        """
        Args:
            profiles_path (str): path to the pickle file containing the spline profiles.
            seed (int, optional): random seed. Defaults to 42.
            min_xy_ratio (float, optional): minimum xy ratio of the crater. Defaults to 0.85.
            max_xy_ratio (float, optional): maximum xy ratio of the crater. Defaults to 1.
            resolution (float, optional): resolution of the DEM (in meters per pixel). Defaults to 0.01.
            pad_size (int, optional): size of the padding to add to the DEM. Defaults to 500.
            random_rotation (bool, optional): whether to randomly rotate the craters. Defaults to True.
            z_scale (float, optional): scale of the craters. Defaults to 1."""

        self._profiles_path = cfg.profiles_path
        self._resolution = cfg.resolution
        self._min_xy_ratio = cfg.min_xy_ratio
        self._max_xy_ratio = cfg.max_xy_ratio
        self._z_scale = cfg.z_scale
        self._random_rotation = cfg.random_rotation
        self._pad_size = cfg.pad_size
        self._profiles = None
        self._rng = np.random.default_rng(cfg.seed)

        self.loadProfiles()

    def loadProfiles(self) -> None:
        """
        Loads the half crater spline profiles from a pickle file."""

        with open(self._profiles_path, "rb") as handle:
            self._profiles = pickle.load(handle)

    def sat_gaussian(
        self, x: np.ndarray, mu1: float, mu2: float, std: float
    ) -> np.ndarray:
        """
        Saturates a gaussian function to its maximum between mu1 and mu2 with a standard deviation of std.

        Args:
            x (np.ndarray): input array.
            mu1 (float): gaussian mu lower bound.
            mu2 (float): gaussian mu upper bound.
            std (float): standard deviation.

        Returns:
            np.ndarray: saturated gaussian."""

        shape = x.shape
        x = x.flatten()
        x[x < mu1] = np.exp(-0.5 * ((x[x < mu1] - mu1) / std) ** 2)
        x[x > mu2] = np.exp(-0.5 * ((x[x > mu2] - mu2) / std) ** 2)
        x[(x >= mu1) & (x <= mu2)] = 1.0
        x = x / (std * np.sqrt(2 * np.pi))
        x = x.reshape(shape)
        return x

    def centeredDistanceMatrix(self, crater_data: CraterData) -> np.ndarray:
        """
        Generates a distance matrix centered at the center of the matrix.

        Args:
            n (int): size of the matrix

        Returns:
            np.ndarry: distance matrix."""

        # Generates the deformation matrix
        m = np.zeros([crater_data.size, crater_data.size])
        x, y = np.meshgrid(
            np.linspace(-1, 1, crater_data.size), np.linspace(-1, 1, crater_data.size)
        )
        theta = np.arctan2(y, x)
        fac = crater_data.deformation_spline(theta / (2 * np.pi) + 0.5)

        # Generates the marks matrix
        marks = (
            crater_data.marks_spline(theta / (2 * np.pi) + 0.5)
            * crater_data.size
            / 2
            * crater_data.marks_intensity
        )

        # Generates the distance matrix
        x, y = np.meshgrid(range(crater_data.size), range(crater_data.size))
        m = np.sqrt(
            (
                (x - (crater_data.size / 2) + 1)
                * 1
                / crater_data.xy_deformation_factor[0]
            )
            ** 2
            + (
                (y - (crater_data.size / 2) + 1)
                * 1
                / crater_data.xy_deformation_factor[1]
            )
            ** 2
        )

        # Deforms the distance matrix
        m = m * fac

        # Smoothes the marks such that they are not present on the outer edge of the crater
        sat = self.sat_gaussian(
            m,
            0.15 * crater_data.size / 2,
            0.45 * crater_data.size / 2,
            0.05 * crater_data.size / 2,
        )
        sat = (sat - sat.min()) / (sat.max() - sat.min())

        # Adds the marks to the distance matrix
        m = m + marks * sat

        # Rotate the matrix
        m = rotate(m, crater_data.rotation, reshape=False, cval=crater_data.size / 2)

        # Saturate the matrix such that the distance is not greater than the radius of the crater
        m[m > crater_data.size / 2] = crater_data.size / 2

        return m

    def applyProfile(self, distance: np.ndarray, crater_data: CraterData) -> np.ndarray:
        """
        Applies a profile to the distance matrix.

        Args:
            index (int): index of the profile to apply.
            distance (np.ndarray): distance matrix.
            size (int): size of the matrix.

        Returns:
            np.ndarray: crater DEM."""

        crater = self._profiles[crater_data.crater_profile_id](
            2 * distance / crater_data.size
        )
        return crater

    def randomizeCraterParameters(self, index: int, size: int) -> CraterData:
        """
        Randomizes the parameters of a crater.

        Args:
            index (int): index of the profile to use.
            size (int): size of the crater.

        Returns:
            CraterData: data regarding the crater generation."""

        # Generates the metadata for a random crater
        crater_data = CraterData()

        # Makes sure the matrix size is odd
        size = size + ((size % 2) == 0)
        crater_data.size = size

        # Generates a profile to deform the crater
        deformation_profile = self._rng.uniform(0.95, 1, 9)
        deformation_profile = np.concatenate(
            [deformation_profile, [deformation_profile[0]]], axis=0
        )
        tmp_x = np.linspace(0, 1, deformation_profile.shape[0])
        crater_data.deformation_spline = CubicSpline(
            tmp_x, deformation_profile, bc_type=((1, 0.0), (1, 0.0))
        )

        # Generates a profile to add marks that converges toward the center of the crater
        marks_profile = self._rng.uniform(0.0, 0.01, 45)
        marks_profile = np.concatenate([marks_profile, [marks_profile[0]]], axis=0)
        tmp_x = np.linspace(0, 1, marks_profile.shape[0])
        crater_data.marks_spline = CubicSpline(
            tmp_x, marks_profile, bc_type=((1, 0.0), (1, 0.0))
        )
        crater_data.marks_intensity = self._rng.uniform(0, 1)

        # XY deformation factor
        sx = self._rng.uniform(self._min_xy_ratio, self._max_xy_ratio)
        sy = 1.0
        crater_data.xy_deformation_factor = (sx, sy)

        # Random rotation
        crater_data.rotation = int(self._rng.uniform(0, 360))

        # Index of the profile
        if index == -1:
            index = self._rng.integers(0, len(self._profiles), 1)[0]
            pass
        elif index < len(self._profiles):
            pass
        else:
            raise ValueError("Unknown profile")
        crater_data.crater_profile_id = index
        return crater_data

    def generateCrater(
        self, size: int = None, index: int = -1, crater_data: CraterData = None
    ) -> Tuple[np.ndarray, CraterData]:
        """
        Generates a crater DEM.

        Args:
            size (float): size of the crater.
            index (int): index of the profile to use.

        Returns:
            tuple: crater DEM, the whole the of the data regarding the crater generation.
        """

        if crater_data is None:
            crater_data = self.randomizeCraterParameters(index, size)

        distance = self.centeredDistanceMatrix(crater_data)

        crater = (
            self.applyProfile(distance, crater_data)
            * crater_data.size
            / 2.0
            * self._z_scale
            * self._resolution
        )
        return crater, crater_data

    def generateCraters(
        self,
        DEM: np.ndarray,
        coords: np.ndarray = None,
        radius: np.ndarray = None,
        craters_data: List[CraterData] = None,
    ) -> Tuple[np.ndarray, np.ndarray, List[CraterData]]:
        """
        Generates a DEM with craters.

        Args:
            DEM (np.ndarray): DEM to add craters to.
            coords (np.ndarray): coordinates of the craters (in meters).

        Returns:
            np.ndarray: unpadded DEM with craters, and matching mask."""

        # Creates a padded DEM and mask
        DEM_padded = np.zeros(
            (self._pad_size * 2 + DEM.shape[0], self._pad_size * 2 + DEM.shape[1])
        )
        mask_padded = np.ones_like(DEM_padded)
        DEM_padded[
            self._pad_size : -self._pad_size, self._pad_size : -self._pad_size
        ] = DEM

        # Creates a cache to store craters data
        if craters_data is None:
            craters_data = []

        # Adds the craters to the DEM
        if len(craters_data) == 0:
            for coord, rad in zip(coords, radius):
                rad = int(rad * 2 / self._resolution)
                coord_s = coord / self._resolution
                c, crater_data = self.generateCrater(int(rad))
                crater_data.coord = (coord[0], coord[1])
                coord2 = (coord_s + self._pad_size).astype(np.int64)
                coord = (coord_s - crater_data.size / 2 + self._pad_size).astype(
                    np.int64
                )
                DEM_padded[
                    coord[0] : coord[0] + crater_data.size,
                    coord[1] : coord[1] + crater_data.size,
                ] += c
                mask_padded = cv2.circle(
                    mask_padded,
                    (coord2[1], coord2[0]),
                    int(crater_data.size / 4),
                    0,
                    -1,
                )
                craters_data.append(crater_data)
        else:
            for crater_data in craters_data:
                rad = int(crater_data.size * 2 / self._resolution)
                coord = coord / self._resolution
                c, crater_data = self.generateCrater(crater_data)
                coord2 = (coord + self._pad_size).astype(np.int64)
                coord = (coord - crater_data.size / 2 + self._pad_size).astype(np.int64)
                DEM_padded[
                    coord[0] : coord[0] + crater_data.size,
                    coord[1] : coord[1] + crater_data.size,
                ] += c
                mask_padded = cv2.circle(
                    mask_padded,
                    (coord2[1], coord2[0]),
                    int(crater_data.size / 4),
                    0,
                    -1,
                )

        mask_padded[: self._pad_size + 1, :] = 0
        mask_padded[:, : self._pad_size + 1] = 0
        mask_padded[-self._pad_size - 1 :, :] = 0
        mask_padded[:, -self._pad_size - 1 :] = 0
        return (
            DEM_padded[
                self._pad_size : -self._pad_size, self._pad_size : -self._pad_size
            ],
            mask_padded[
                self._pad_size : -self._pad_size, self._pad_size : -self._pad_size
            ],
            craters_data,
        )


class Distribute:
    """
    Distributes craters on a DEM using a Poisson process with hardcore rejection."""

    def __init__(
        self,
        cfg: CraterDistributionConf,
    ) -> None:
        """
        Args:
            x_size (float, optional): size of the DEM in the x direction (in meters). Defaults to 10.
            y_size (float, optional): size of the DEM in the y direction (in meters). Defaults to 10.
            densities (float, optional): densities of the craters (in units per square meters). Defaults to [0.25,1.5,5].
            radius (list, optional): min and max radii of the craters (in meters). Defaults to [(1.5,2.5),(0.75,1.5),(0.25,0.5)].
            num_repeat (int, optional): number of times to repeat the hardcore rejection. Defaults to 0.
            seed (int, optional): random seed. Defaults to 42."""

        self._x_max = cfg.x_size
        self._y_max = cfg.y_size
        self._densities = cfg.densities
        self._radius = cfg.radius
        self._area = self._x_max * self._y_max
        self._num_repeat = cfg.num_repeat
        self._rng = np.random.default_rng(cfg.seed)

    def sampleFromPoisson(
        self, l: float, r_minmax: Tuple[float]
    ) -> Tuple[np.ndarray, np.ndarray]:
        """
        Samples from a Poisson process.

        Args:
            l (float): density of the Poisson process (in units per square meters).
            r_minmax (tuple): minimum and maximum radius of the craters (in meters).

        Returns:
            tuple: coordinates and radius of the craters"""

        num_points = self._rng.poisson(self._area * l)
        radius = self._rng.uniform(r_minmax[0], r_minmax[1], num_points)
        x_coords = self._rng.uniform(0, self._x_max, num_points)
        y_coords = self._rng.uniform(0, self._y_max, num_points)
        return np.stack([x_coords, y_coords]).T, radius

    def hardcoreRejection(
        self, coords: np.ndarray, radius: np.ndarray
    ) -> Tuple[np.ndarray, np.ndarray]:
        """
        Performs hardcore rejection on the craters.

        Args:
            coords (np.ndarray): coordinates of the craters (in meters).
            radius (np.ndarray): radii of the craters (in meters).

        Returns:
            tuple: coordinates of the craters (in meters)."""

        mark_age = self._rng.uniform(0, 1, coords.shape[0])
        boole_keep = np.zeros(mark_age.shape[0], dtype=bool)
        for i in range(mark_age.shape[0]):
            dist_tmp = np.linalg.norm(coords[i] - coords, axis=-1)
            in_disk = (dist_tmp < radius[i]) & (dist_tmp > 0)
            if len(mark_age[in_disk]) == 0:
                boole_keep[i] = True
            else:
                boole_keep[i] = all(mark_age[i] < mark_age[in_disk])
        return coords[boole_keep], radius[boole_keep]

    def checkPrevious(
        self, new_coords: np.ndarray, radius: np.ndarray, prev_coords: np.ndarray
    ) -> Tuple[np.ndarray, np.ndarray]:
        """
        Checks if the new craters are not in the previous craters.

        Args:
            new_coords (np.ndarray): coordinates of the new craters.
            radius (np.ndarray): radii of the new craters.
            prev_coords (np.ndarray): coordinates of the previous craters.

        Returns:
            tuple: the coordinates of the new craters, the radii of the new craters."""

        boole_keep = np.ones(new_coords.shape[0], dtype=bool)
        if prev_coords is None:
            boole_keep = np.ones(new_coords.shape[0], dtype=bool)
        else:
            for i in range(prev_coords[0].shape[0]):
                dist_tmp = np.linalg.norm(prev_coords[0][i] - new_coords, axis=-1)
                in_disk = (dist_tmp < prev_coords[1][i]) & (dist_tmp > 0)
                boole_keep[in_disk] = False
        return new_coords[boole_keep], radius[boole_keep]

    def simulateHCPoissonProcess(
        self, l: float, r_minmax: Tuple[float], prev_coords: np.ndarray = None
    ) -> Tuple[np.ndarray, np.ndarray]:
        """
        Simulates a hardcore Poisson process.

        Args:
            l (float): density of the Poisson process (in units per square meters).
            r_minmax (tuple): minimum and maximum radius of the craters (in meters).
            prev_coords (np.ndarray): coordinates of the previous craters (in meters).

        Returns:
            tuple: coordinates of the craters, radii of the craters."""

        coords, radius = self.sampleFromPoisson(l, r_minmax)
        for _ in range(self._num_repeat):
            coords, radius = self.hardcoreRejection(coords, radius)
            new_coords, new_radius = self.sampleFromPoisson(l, r_minmax)
            coords = np.concatenate([coords, new_coords])
            radius = np.concatenate([radius, new_radius])
            self.checkPrevious(coords, radius, prev_coords)
        coords, radius = self.hardcoreRejection(coords, radius)
        coords, radius = self.checkPrevious(coords, radius, prev_coords)
        return coords, radius

    def run(self) -> Tuple[np.ndarray, np.ndarray]:
        """
        Runs the hardcore Poisson process for all the densities and radius in order.

        Returns:
            tuple: coordinates of the craters, radii of the craters."""

        prev_coords = None
        for d, r_minmax in zip(self._densities, self._radius):
            new_coords, new_radius = self.simulateHCPoissonProcess(
                d, r_minmax, prev_coords
            )
            if prev_coords is not None:
                prev_coords = (
                    np.concatenate([prev_coords[0], new_coords], axis=0),
                    np.concatenate([prev_coords[1], new_radius], axis=0),
                )
            else:
                prev_coords = (new_coords, new_radius)
        return prev_coords


class BaseTerrainGenerator:
    """
    Generates a random terrain DEM."""

    def __init__(
        self,
        cfg: BaseTerrainGeneratorConf,
    ) -> None:
        """
        Args:
            x_size (float, optional): size of the DEM in the x direction (in meters). Defaults to 10.
            y_size (float, optional): size of the DEM in the y direction (in meters). Defaults to 10.
            resolution (float, optional): resolution of the DEM (in meters per pixel). Defaults to 0.01.
            max_elevation (float, optional): maximum elevation of the DEM (in meters). Defaults to 0.5.
            min_elevation (float, optional): minimum elevation of the DEM (in meters). Defaults to -0.25.
            seed (int, optional): random seed. Defaults to 42.
            z_scale (float, optional): scale of the DEM. Defaults to 50."""

        self._min_elevation = cfg.min_elevation
        self._max_elevation = cfg.max_elevation
        self._x_size = int(cfg.x_size / cfg.resolution)
        self._y_size = int(cfg.y_size / cfg.resolution)
        self._DEM = np.zeros((self._x_size, self._y_size), dtype=np.float32)
        self._rng = np.random.default_rng(cfg.seed)
        self._z_scale = cfg.z_scale

    def generateRandomTerrain(
        self, is_lab: bool = False, is_yard: bool = False
    ) -> np.ndarray:
        """
        Generates a random terrain DEM. With some of its borders at 0 height
        to align with the catawalks in the lab.

        Args:
            is_lab (bool): whether the DEM is in a lab or not.
            is_yard (bool): whether the DEM is in a yard or not.

        Returns:
            DEM (np.ndarray): random terrain DEM."""

        # Generate low frequency noise to simulate large scale terrain features.
        if is_lab:
            lr_noise = np.zeros((4, 4))
            lr_noise[:-1, 1:] = self._rng.uniform(
                self._min_elevation, self._max_elevation, [3, 3]
            )
        elif is_yard:
            lr_noise = np.zeros((7, 7))
            lr_noise[1:-1, 1:-1] = self._rng.uniform(
                self._min_elevation, self._max_elevation, [5, 5]
            )
        else:
            lr_noise = self._rng.uniform(
                self._min_elevation, self._max_elevation, [4, 4]
            )
        hr_noise = cv2.resize(
            lr_noise, (self._y_size, self._x_size), interpolation=cv2.INTER_CUBIC
        )
        self._DEM += hr_noise
        # Generate high frequency noise to simulate small scale terrain features.
        lr_noise = self._rng.uniform(
            self._min_elevation * 0.01, self._max_elevation * 0.01, [100, 100]
        )
        hr_noise = cv2.resize(
            lr_noise, (self._y_size, self._x_size), interpolation=cv2.INTER_CUBIC
        )
        self._DEM += hr_noise
        # Normalize the DEM between 0 and 1 and scale it to the desired elevation range.
        # self._DEM = (self._DEM - self._DEM.min()) / (self._DEM.max() - self._DEM.min())
        # Scale the DEM to the desired elevation range.
        # self._DEM = self._DEM * (self._max_elevation - self._min_elevation) + self._min_elevation
        return self._DEM * self._z_scale

class GenerateProceduralMoonYard:
    """
    Generates a random terrain DEM with craters."""

    def __init__(
        self,
        moon_yard: MoonYardConf,
    ) -> None:
        """
        Args:
            crater_profiles_path (str): path to the pickle file containing the spline profiles.
            x_size (float, optional): size of the DEM in the x direction (in meters). Defaults to 10.
            y_size (float, optional): size of the DEM in the y direction (in meters). Defaults to 6.5.
            resolution (float, optional): resolution of the DEM (in meters per pixel). Defaults to 0.01.
            max_elevation (float, optional): maximum elevation of the DEM (in meters). Defaults to 0.25.
            min_elevation (float, optional): minimum elevation of the DEM (in meters). Defaults to -0.025.
            z_scale (float, optional): scale of the DEM. Defaults to 1.
            pad (int, optional): size of the padding to add to the DEM. Defaults to 500.
            num_repeat (float, optional): number of times to repeat the hardcore rejection. Defaults to 0.
            densities (float, optional): densities of the craters (in units per square meters). Defaults to [0.025,0.05,0.5].
            radius (list, optional): min and max radii of the craters (in meters). Defaults to [(1.5,2.5),(0.75,1.5),(0.25,0.5)].
            is_lab (bool, optional): whether the DEM is in a lab or not. Defaults to False.
            is_yard (bool, optional): whether the DEM is in a yard or not. Defaults to False.
            seed (int, optional): random seed. Defaults to 42."""

        self.T = BaseTerrainGenerator(moon_yard.base_terrain_generator)
        self.D = Distribute(moon_yard.crater_distribution)
        self.G = CraterGenerator(moon_yard.crater_generator)
        self.is_lab = moon_yard.is_lab
        self.is_yard = moon_yard.is_yard
<<<<<<< HEAD

    def randomize(self) -> Tuple[np.ndarray, np.ndarray, List[CraterData]]:
=======
        
        self.DE = DeformationEngine(moon_yard.deformation_engine)
        self._dem_init = None
        self._mask = None
        self._dem_delta = None
        self._num_pass = None
    
    def randomize(self) -> np.ndarray:
>>>>>>> fe1d57c3
        """
        Generates a random terrain DEM with craters.

        Returns:
<<<<<<< HEAD
            tuple: random terrain DEM with craters, mask of the craters, and the data regarding the craters generation.
        """

=======
            np.ndarray: random terrain DEM with craters
        """
>>>>>>> fe1d57c3
        DEM = self.T.generateRandomTerrain(is_lab=self.is_lab, is_yard=self.is_yard)
        mask = np.ones_like(DEM)
        coords, radius = self.D.run()
<<<<<<< HEAD
        DEM, mask, craters_data = self.G.generateCraters(DEM, coords, radius)
        return DEM, mask, craters_data
=======
        DEM, mask = self.G.generateCraters(DEM, coords, radius)
        self._dem_init = DEM
        self._dem_delta = np.zeros_like(DEM)
        self._mask = mask
        self._num_pass = np.zeros_like(mask)
        return DEM, mask
    
    def register_terrain(self, DEM:np.ndarray, mask:np.ndarray):
        """
        Register dem and mask to instance variables.
        """
        self._dem_init = DEM
        self._dem_delta = np.zeros_like(DEM)
        self._mask = mask
        self._num_pass = np.zeros_like(mask)
    
    def deform(self, body_transforms:np.ndarray, contact_forces:np.ndarray)-> np.ndarray:
        """
        Add vertical deformation to terrain DEM.
        Args:
            body_transforms(numpy.ndarray): body to world transform of robot links (N, 4, 4)
            contact_forces(numpy.ndarray): contact forces on robot links (N, 3)
        """
        self._dem_delta, self._num_pass = self.DE.deform(
            self._dem_delta, self._num_pass, body_transforms, contact_forces[:, 2])
        return self._dem_init + self._dem_delta, self._mask
>>>>>>> fe1d57c3


if __name__ == "__main__":
    craters_profiles_path = "crater_spline_profiles.pkl"
    start = datetime.datetime.now()
    G = GenerateProceduralMoonYard(craters_profiles_path)
    DEMs, mask, craters_data = [G.randomize() for i in range(4)]
    end = datetime.datetime.now()

    print((end - start).total_seconds())
    for DEM, mask in DEMs:
        plt.figure()
        plt.imshow(DEM, cmap="jet")
        plt.figure()
        plt.imshow(mask, cmap="jet")
    plt.show()<|MERGE_RESOLUTION|>--- conflicted
+++ resolved
@@ -8,15 +8,12 @@
 __email__ = "antoine.richard@uni.lu"
 __status__ = "development"
 
-<<<<<<< HEAD
 from scipy.interpolate import CubicSpline
 from matplotlib import pyplot as plt
 from scipy.ndimage import rotate
 from typing import List, Tuple
 import dataclasses
 import numpy as np
-=======
->>>>>>> fe1d57c3
 import datetime
 import pickle
 import cv2
@@ -609,10 +606,6 @@
         self.G = CraterGenerator(moon_yard.crater_generator)
         self.is_lab = moon_yard.is_lab
         self.is_yard = moon_yard.is_yard
-<<<<<<< HEAD
-
-    def randomize(self) -> Tuple[np.ndarray, np.ndarray, List[CraterData]]:
-=======
         
         self.DE = DeformationEngine(moon_yard.deformation_engine)
         self._dem_init = None
@@ -621,32 +614,21 @@
         self._num_pass = None
     
     def randomize(self) -> np.ndarray:
->>>>>>> fe1d57c3
         """
         Generates a random terrain DEM with craters.
 
         Returns:
-<<<<<<< HEAD
             tuple: random terrain DEM with craters, mask of the craters, and the data regarding the craters generation.
         """
 
-=======
-            np.ndarray: random terrain DEM with craters
-        """
->>>>>>> fe1d57c3
         DEM = self.T.generateRandomTerrain(is_lab=self.is_lab, is_yard=self.is_yard)
-        mask = np.ones_like(DEM)
         coords, radius = self.D.run()
-<<<<<<< HEAD
         DEM, mask, craters_data = self.G.generateCraters(DEM, coords, radius)
-        return DEM, mask, craters_data
-=======
-        DEM, mask = self.G.generateCraters(DEM, coords, radius)
         self._dem_init = DEM
         self._dem_delta = np.zeros_like(DEM)
         self._mask = mask
         self._num_pass = np.zeros_like(mask)
-        return DEM, mask
+        return DEM, mask, craters_data
     
     def register_terrain(self, DEM:np.ndarray, mask:np.ndarray):
         """
@@ -667,7 +649,6 @@
         self._dem_delta, self._num_pass = self.DE.deform(
             self._dem_delta, self._num_pass, body_transforms, contact_forces[:, 2])
         return self._dem_init + self._dem_delta, self._mask
->>>>>>> fe1d57c3
 
 
 if __name__ == "__main__":
