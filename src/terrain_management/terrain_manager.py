--- conflicted
+++ resolved
@@ -275,27 +275,17 @@
 
         self._DEM, self._mask, self._craters_data = self._G.randomize()
         self.update(update_collider=True)
-<<<<<<< HEAD
-
-    def deformTerrain(self, body_transforms: np.ndarray, contact_forces: np.ndarray) -> None:
-=======
-    
-    def deformTerrain(self,
-                      world_positions:np.ndarray,
-                      world_orientations:np.ndarray,
-                      contact_forces:np.ndarray) -> None:
->>>>>>> d3fce729
+
+    def deformTerrain(
+        self, world_positions: np.ndarray, world_orientations: np.ndarray, contact_forces: np.ndarray
+    ) -> None:
         """
         Deforms the terrain based on the given body transforms.
 
         Args:
-<<<<<<< HEAD
-            body_transforms (np.ndarray): the body transforms.
-=======
             world_positions (np.ndarray): the world positions of the bodies.
             world_orientations (np.ndarray): the world orientations of the bodies.
             contact_forces (np.ndarray): the contact forces of the bodies.
->>>>>>> d3fce729
         """
 
         self._DEM, self._mask = self._G.deform(world_positions, world_orientations, contact_forces)
